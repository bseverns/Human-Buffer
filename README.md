
# Face → Slug (Privacy-First) — Teaching Build

A Processing + Arduino sketch that doubles as a workshop kit on community consent and computer vision. This README is the facilitator’s map: it folds technical steps together with prompts from the [Ethics one-pager](ETHICS.md), the [Privacy policy sketch](PRIVACY.md), and the [Assumption Ledger](docs/assumption-ledger.md).

## Why this demo exists

- **Surface the politics of surveillance.** The build lets folks poke at face detection without ever touching recognition, tying back to the [Ethics notes](ETHICS.md) and the [lineage timeline](docs/lineage.md).
- **Practice consent-as-default.** Every capture is opt-in, mirrored by the retention rules in the [Privacy brief](PRIVACY.md).
- **Celebrate community self-expression.** The avatar mode is a love letter to people who’d rather not hand over a headshot.
- **Teach with transparency.** The repo stays detection-only; the [Assumption Ledger](docs/assumption-ledger.md) and [CHANGELOG](CHANGELOG.md) flag the edges.

> Built for STEAM classrooms, community tech clinics, and punk art spaces where ethics, consent, and UX are first-class citizens.

## Workshop playlist

1. **Consent check-in** — Read the [Ethics zine](ETHICS.md) out loud; ask the group who decides when cameras roll.
2. **Tooling quickie** — Walk through the [Installation guide](INSTALLATION.md) and this README.
3. **Hands-on build** — Run the Processing sketch (below) and wire up the Arduino button panel if you have one.
4. **Data walk** — Trace the `Camera → RAM → Review → (optional) Disk` flow using the Mermaid diagram further down; bring in the [Privacy brief](PRIVACY.md).
5. **Reflection circle** — Compare your observations with the [Assumption Ledger](docs/assumption-ledger.md) and drop new findings into `notes/`.
6. **Next steps** — Use the [Workshop Playbook](docs/workshop-playbook.md) to adapt for your crew.

## Quick start

1. **Processing (Java mode)** → Install libraries via Contribution Manager:
   - **Video** (Processing Foundation)
   - **OpenCV for Processing** (Greg Borenstein)
   - **Video Export** (by *hamoid*)
2. Drop a background image at `processing/data/slug.png` (or lean on the built-in gradient fallback).
3. Open `processing/FaceSlugPrivacyTeaching.pde` in Processing and press ▶️.
4. (Optional) Flash the Arduino sketch `arduino/SaveRecDoubleLongPress/SaveRecDoubleLongPress.ino` and connect a tactile double-press button.
5. Use the on-screen buttons/keys or Arduino signals to explore the save/consent flow.

## Controls

- **Buttons (top bar):** Consent, Avatar, REC, Show my image, Delete now
- **Keys:** `s` (save→review), `y/n` (confirm/discard), `v` (REC), `c` (consent),
  `m` (mirror), `d` (debug), `f` (feather), `g` (gate writes on face), `t` (auto REC on face),
  `A` (avatar), `N` (new avatar), `o` (show last), `Delete` (delete last)
- **Arduino serial:** `SAVE` (first tap), `SAVE_DBL` (second tap ≤1s), `REC` (toggle),
  `CONSENT_TOGGLE` (long-press ≥1.5s)

## Folder structure

```
face-slug-privacy-teaching/
├─ processing/
│  ├─ FaceSlugPrivacyTeaching.pde
│  └─ data/
│     └─ (put slug.png here)
├─ arduino/
│  └─ SaveRecDoubleLongPress/
│     └─ SaveRecDoubleLongPress.ino
├─ notes/
│  └─ HARDWARE_NOTES_PLACEHOLDER.md
├─ diagrams.md
├─ INSTALLATION.md
├─ CHANGELOG.md
├─ LICENSE
└─ .gitignore
```

## Data-flow (high level)

```mermaid
graph LR
    C(Camera) --> D[Detect (RAM)]
    D --> R{Review}
    R -- Save --> PNG[Write PNG]
    R -- Discard --> X1[(No file)]
    subgraph "Session Recording"
      SR(REC ON) -->|Consent & optional face-gate| FW[Write frames]
      SR -->|Stop| RS{Session Review}
      RS -- Keep --> MP4[Keep MP4]
      RS -- Discard/Timeout --> X2[(Delete MP4)]
    end
```

## Serial protocol (gesture semantics)

```mermaid
sequenceDiagram
  participant BTN as Arduino Button
  participant MCU as Arduino
  participant Host as Processing Sketch
  participant FS as FileSystem

  BTN->>MCU: Press SAVE
  MCU->>Host: SAVE
  Host->>Host: Capture preview (RAM); open Review

  BTN->>MCU: Second press (<= 1s)
<<<<<<< HEAD
  MCU->>Host: SAVE_DBL
=======
  MCU->>Host: "SAVE_DBL"
>>>>>>> 23fb9170
  alt Consent ON
    Host->>FS: Save PNG immediately
  else Consent OFF
    Host->>Host: Remain in Review; prompt for consent
  end

<<<<<<< HEAD
  BTN->>MCU: Long-press SAVE (>= 1.5s)
  MCU->>Host: CONSENT_TOGGLE
  Host->>Host: Consent flips ON <-> OFF
=======
  BTN->>MCU: Long-press SAVE (>=1.5s)
  MCU->>Host: "CONSENT_TOGGLE"
  Host->>Host: Consent flips ON<->OFF
>>>>>>> 23fb9170
```

## License
MIT. See `LICENSE`.

---

## More references & signal boosts

- [INSTALLATION.md](INSTALLATION.md) — step-by-step setup.
- [ETHICS.md](ETHICS.md) — values manifesto.
- [PRIVACY.md](PRIVACY.md) — storage promises.
- [docs/lineage.md](docs/lineage.md) — evolution notes.
- [docs/workshop-playbook.md](docs/workshop-playbook.md) — facilitation prompts and remix ideas.
- [CITATION.cff](CITATION.cff) — academic citation metadata.

**Credits**: OpenCV for Processing (Greg Borenstein), Video Export (hamoid), Processing Foundation.<|MERGE_RESOLUTION|>--- conflicted
+++ resolved
@@ -91,26 +91,16 @@
   Host->>Host: Capture preview (RAM); open Review
 
   BTN->>MCU: Second press (<= 1s)
-<<<<<<< HEAD
   MCU->>Host: SAVE_DBL
-=======
-  MCU->>Host: "SAVE_DBL"
->>>>>>> 23fb9170
   alt Consent ON
     Host->>FS: Save PNG immediately
   else Consent OFF
     Host->>Host: Remain in Review; prompt for consent
   end
 
-<<<<<<< HEAD
   BTN->>MCU: Long-press SAVE (>= 1.5s)
   MCU->>Host: CONSENT_TOGGLE
   Host->>Host: Consent flips ON <-> OFF
-=======
-  BTN->>MCU: Long-press SAVE (>=1.5s)
-  MCU->>Host: "CONSENT_TOGGLE"
-  Host->>Host: Consent flips ON<->OFF
->>>>>>> 23fb9170
 ```
 
 ## License
